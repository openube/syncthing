// Copyright (C) 2014 Jakob Borg and other contributors. All rights reserved.
// Use of this source code is governed by an MIT-style license that can be
// found in the LICENSE file.

// Package files provides a set type to track local/remote files with newness checks.
package files

import (
	"sync"

	"github.com/calmh/syncthing/scanner"
	"github.com/cznic/kv"
)

var db *kvdb

func init() {
	odb, err := kv.CreateTemp("/tmp", "foo", "db", &kv.Options{})
	if err != nil {
		panic(err)
	}
	db = &kvdb{odb}
}

type fileRecord struct {
	File   scanner.File
	Usage  int
	Global bool
}

type bitset uint64

type Set struct {
	sync.Mutex
	repo string
}

func NewSet(repo string) *Set {
	var m = Set{
		repo: repo,
	}
	return &m
}

func (m *Set) Replace(id uint, fs []scanner.File) {
}

func (m *Set) ReplaceWithDelete(id uint, fs []scanner.File) {
}

func (m *Set) Update(id uint, fs []scanner.File) {
}

func (m *Set) Need(id uint) []scanner.File {
}

func (m *Set) Have(id uint) []scanner.File {
}

func (m *Set) Global() []scanner.File {
}

func (m *Set) Get(id uint, file string) scanner.File {
}

func (m *Set) GetGlobal(file string) scanner.File {
}

func (m *Set) Availability(name string) bitset {
}

func (m *Set) Changes(id uint) uint64 {
<<<<<<< HEAD
=======
	m.Lock()
	defer m.Unlock()
	if debug {
		l.Debugf("Changes(%d)", id)
	}
	return m.changes[id]
}

func (m *Set) equals(id uint, fs []scanner.File) bool {
	curWithoutDeleted := make(map[string]key)
	for _, k := range m.remoteKey[id] {
		f := m.files[k].File
		if !protocol.IsDeleted(f.Flags) {
			curWithoutDeleted[f.Name] = k
		}
	}
	if len(curWithoutDeleted) != len(fs) {
		return false
	}
	for _, f := range fs {
		if curWithoutDeleted[f.Name] != keyFor(f) {
			return false
		}
	}
	return true
}

func (m *Set) update(cid uint, fs []scanner.File) {
	remFiles := m.remoteKey[cid]
	if remFiles == nil {
		l.Fatalln("update before replace for cid", cid)
	}
	for _, f := range fs {
		n := f.Name
		fk := keyFor(f)

		if ck, ok := remFiles[n]; ok && ck == fk {
			// The remote already has exactly this file, skip it
			continue
		}

		remFiles[n] = fk

		// Keep the block list or increment the usage
		if br, ok := m.files[fk]; !ok {
			m.files[fk] = fileRecord{
				Usage: 1,
				File:  f,
			}
		} else {
			br.Usage++
			m.files[fk] = br
		}

		// Update global view
		gk, ok := m.globalKey[n]
		switch {
		case ok && fk == gk:
			av := m.globalAvailability[n]
			av |= 1 << cid
			m.globalAvailability[n] = av
		case fk.newerThan(gk):
			if ok {
				f := m.files[gk]
				f.Global = false
				m.files[gk] = f
			}
			f := m.files[fk]
			f.Global = true
			m.files[fk] = f
			m.globalKey[n] = fk
			m.globalAvailability[n] = 1 << cid
		}
	}
}

func (m *Set) replace(cid uint, fs []scanner.File) {
	// Decrement usage for all files belonging to this remote, and remove
	// those that are no longer needed.
	for _, fk := range m.remoteKey[cid] {
		br, ok := m.files[fk]
		switch {
		case ok && br.Usage == 1:
			delete(m.files, fk)
		case ok && br.Usage > 1:
			br.Usage--
			m.files[fk] = br
		}
	}

	// Clear existing remote remoteKey
	m.remoteKey[cid] = make(map[string]key)

	// Recalculate global based on all remaining remoteKey
	for n := range m.globalKey {
		var nk key    // newest key
		var na bitset // newest availability

		for i, rem := range m.remoteKey {
			if rk, ok := rem[n]; ok {
				switch {
				case rk == nk:
					na |= 1 << uint(i)
				case rk.newerThan(nk):
					nk = rk
					na = 1 << uint(i)
				}
			}
		}

		if na != 0 {
			// Someone had the file
			f := m.files[nk]
			f.Global = true
			m.files[nk] = f
			m.globalKey[n] = nk
			m.globalAvailability[n] = na
		} else {
			// Noone had the file
			delete(m.globalKey, n)
			delete(m.globalAvailability, n)
		}
	}

	// Add new remote remoteKey to the mix
	m.update(cid, fs)
>>>>>>> 3dbaa76d
}<|MERGE_RESOLUTION|>--- conflicted
+++ resolved
@@ -70,133 +70,5 @@
 }
 
 func (m *Set) Changes(id uint) uint64 {
-<<<<<<< HEAD
-=======
-	m.Lock()
-	defer m.Unlock()
-	if debug {
-		l.Debugf("Changes(%d)", id)
-	}
-	return m.changes[id]
-}
 
-func (m *Set) equals(id uint, fs []scanner.File) bool {
-	curWithoutDeleted := make(map[string]key)
-	for _, k := range m.remoteKey[id] {
-		f := m.files[k].File
-		if !protocol.IsDeleted(f.Flags) {
-			curWithoutDeleted[f.Name] = k
-		}
-	}
-	if len(curWithoutDeleted) != len(fs) {
-		return false
-	}
-	for _, f := range fs {
-		if curWithoutDeleted[f.Name] != keyFor(f) {
-			return false
-		}
-	}
-	return true
-}
-
-func (m *Set) update(cid uint, fs []scanner.File) {
-	remFiles := m.remoteKey[cid]
-	if remFiles == nil {
-		l.Fatalln("update before replace for cid", cid)
-	}
-	for _, f := range fs {
-		n := f.Name
-		fk := keyFor(f)
-
-		if ck, ok := remFiles[n]; ok && ck == fk {
-			// The remote already has exactly this file, skip it
-			continue
-		}
-
-		remFiles[n] = fk
-
-		// Keep the block list or increment the usage
-		if br, ok := m.files[fk]; !ok {
-			m.files[fk] = fileRecord{
-				Usage: 1,
-				File:  f,
-			}
-		} else {
-			br.Usage++
-			m.files[fk] = br
-		}
-
-		// Update global view
-		gk, ok := m.globalKey[n]
-		switch {
-		case ok && fk == gk:
-			av := m.globalAvailability[n]
-			av |= 1 << cid
-			m.globalAvailability[n] = av
-		case fk.newerThan(gk):
-			if ok {
-				f := m.files[gk]
-				f.Global = false
-				m.files[gk] = f
-			}
-			f := m.files[fk]
-			f.Global = true
-			m.files[fk] = f
-			m.globalKey[n] = fk
-			m.globalAvailability[n] = 1 << cid
-		}
-	}
-}
-
-func (m *Set) replace(cid uint, fs []scanner.File) {
-	// Decrement usage for all files belonging to this remote, and remove
-	// those that are no longer needed.
-	for _, fk := range m.remoteKey[cid] {
-		br, ok := m.files[fk]
-		switch {
-		case ok && br.Usage == 1:
-			delete(m.files, fk)
-		case ok && br.Usage > 1:
-			br.Usage--
-			m.files[fk] = br
-		}
-	}
-
-	// Clear existing remote remoteKey
-	m.remoteKey[cid] = make(map[string]key)
-
-	// Recalculate global based on all remaining remoteKey
-	for n := range m.globalKey {
-		var nk key    // newest key
-		var na bitset // newest availability
-
-		for i, rem := range m.remoteKey {
-			if rk, ok := rem[n]; ok {
-				switch {
-				case rk == nk:
-					na |= 1 << uint(i)
-				case rk.newerThan(nk):
-					nk = rk
-					na = 1 << uint(i)
-				}
-			}
-		}
-
-		if na != 0 {
-			// Someone had the file
-			f := m.files[nk]
-			f.Global = true
-			m.files[nk] = f
-			m.globalKey[n] = nk
-			m.globalAvailability[n] = na
-		} else {
-			// Noone had the file
-			delete(m.globalKey, n)
-			delete(m.globalAvailability, n)
-		}
-	}
-
-	// Add new remote remoteKey to the mix
-	m.update(cid, fs)
->>>>>>> 3dbaa76d
 }