<configuration version="2">
    <options>
       <listenAddress>:23000</listenAddress>
        <allowDelete>false</allowDelete>
        <globalAnnounceServer>syncthing.nym.se:22026</globalAnnounceServer>
        <globalAnnounceEnabled>false</globalAnnounceEnabled>
        <localAnnounceEnabled>false</localAnnounceEnabled>
        <localAnnouncePort>42123</localAnnouncePort>
        <localAnnounceMCAddr>quux:3232</localAnnounceMCAddr>
        <parallelRequests>32</parallelRequests>
        <maxSendKbps>1234</maxSendKbps>
        <maxRecvKbps>2341</maxRecvKbps>
        <reconnectionIntervalS>6000</reconnectionIntervalS>
        <startBrowser>false</startBrowser>
        <upnpEnabled>false</upnpEnabled>
        <upnpLeaseMinutes>60</upnpLeaseMinutes>
        <upnpRenewalMinutes>15</upnpRenewalMinutes>
        <restartOnWakeup>false</restartOnWakeup>
        <autoUpgradeIntervalH>24</autoUpgradeIntervalH>
<<<<<<< HEAD
=======
        <keepTemporariesH>48</keepTemporariesH>
>>>>>>> d3a9b126
    </options>
</configuration><|MERGE_RESOLUTION|>--- conflicted
+++ resolved
@@ -17,9 +17,6 @@
         <upnpRenewalMinutes>15</upnpRenewalMinutes>
         <restartOnWakeup>false</restartOnWakeup>
         <autoUpgradeIntervalH>24</autoUpgradeIntervalH>
-<<<<<<< HEAD
-=======
         <keepTemporariesH>48</keepTemporariesH>
->>>>>>> d3a9b126
     </options>
 </configuration>